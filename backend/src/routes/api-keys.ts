--- conflicted
+++ resolved
@@ -10,11 +10,9 @@
   clearBinanceKey,
   shareAiKey,
   revokeAiKeyShare,
-<<<<<<< HEAD
   hasAiKeyShare,
   getAiKeyShareTargets,
-=======
->>>>>>> ff2ebbbb
+
 } from '../repos/api-keys.js';
 import {
   getActiveAgentsByUser,
@@ -197,7 +195,6 @@
       const { email } = req.body as { email: string };
       const target = await findUserByEmail(email);
       if (!target) return reply.code(404).send(errorResponse('user not found'));
-<<<<<<< HEAD
       if (!(await hasAiKeyShare(id, target.id)))
         return reply.code(404).send(errorResponse('share not found'));
       const keyRow = await getAiKeyRow(target.id);
@@ -215,8 +212,6 @@
         }
         await draftAgentsByUser(target.id);
       }
-=======
->>>>>>> ff2ebbbb
       await revokeAiKeyShare(id, target.id);
       return { ok: true };
     },
