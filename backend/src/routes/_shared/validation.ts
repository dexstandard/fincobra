--- conflicted
+++ resolved
@@ -1,14 +1,14 @@
-<<<<<<< HEAD
-import type { FastifyReply } from 'fastify';
-=======
 import type { FastifyReply, FastifyRequest } from 'fastify';
->>>>>>> 2879c3e6
 import { z } from 'zod';
 import { errorResponse } from '../../util/errorMessages.js';
 
 export const userIdParams = z.object({ id: z.string().regex(/^\d+$/) });
 
-<<<<<<< HEAD
+export const userTokenParamsSchema = z.object({
+  id: z.string(),
+  token: z.string().trim().min(1).regex(/^[A-Za-z0-9]{1,20}$/),
+}).strict();
+
 export function parseBody<S extends z.ZodTypeAny>(
   schema: S,
   body: unknown,
@@ -17,11 +17,10 @@
   const result = schema.safeParse(body);
   if (!result.success) {
     reply.code(400).send(errorResponse('invalid request body'));
-=======
-export const userTokenParamsSchema = z.object({
-  id: z.string(),
-  token: z.string().trim().min(1).regex(/^[A-Za-z0-9]{1,20}$/),
-}).strict();
+    return undefined;
+  }
+  return result.data;
+}
 
 export function parseRequestParams<S extends z.ZodTypeAny>(
   schema: S,
@@ -31,7 +30,6 @@
   const result = schema.safeParse(req.params);
   if (!result.success) {
     reply.code(400).send(errorResponse('invalid path parameter'));
->>>>>>> 2879c3e6
     return undefined;
   }
   return result.data;
