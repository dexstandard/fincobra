import type { FastifyReply, FastifyRequest } from 'fastify';
import { z } from 'zod';
import { errorResponse } from '../../util/errorMessages.js';

export const userIdParams = z.object({ id: z.string().regex(/^\d+$/) });

<<<<<<< HEAD
export function parseBody<S extends z.ZodTypeAny>(
=======
export const userTokenParamsSchema = z.object({
  id: z.string(),
  token: z.string().trim().min(1).regex(/^[A-Za-z0-9]{1,20}$/),
}).strict();

export function parseBody<S extends z.ZodTypeAny>(
    schema: S,
    req: FastifyRequest,
    reply: FastifyReply,
): z.infer<S> | undefined {
  const result = schema.safeParse(req.body);
  if (!result.success) {
    reply.code(400).send(errorResponse('invalid request body'));
    return undefined;
  }
  return result.data;
}

export function parseRequestParams<S extends z.ZodTypeAny>(
>>>>>>> 0971e2e6
  schema: S,
  req: FastifyRequest,
  reply: FastifyReply,
): z.infer<S> | undefined {
<<<<<<< HEAD
  const result = schema.safeParse(req.body);
  if (!result.success) {
    reply.code(400).send(errorResponse('invalid request body'));
=======
  const result = schema.safeParse(req.params);
  if (!result.success) {
    reply.code(400).send(errorResponse('invalid path parameter'));
>>>>>>> 0971e2e6
    return undefined;
  }
  return result.data;
}<|MERGE_RESOLUTION|>--- conflicted
+++ resolved
@@ -4,9 +4,6 @@
 
 export const userIdParams = z.object({ id: z.string().regex(/^\d+$/) });
 
-<<<<<<< HEAD
-export function parseBody<S extends z.ZodTypeAny>(
-=======
 export const userTokenParamsSchema = z.object({
   id: z.string(),
   token: z.string().trim().min(1).regex(/^[A-Za-z0-9]{1,20}$/),
@@ -26,20 +23,13 @@
 }
 
 export function parseRequestParams<S extends z.ZodTypeAny>(
->>>>>>> 0971e2e6
   schema: S,
   req: FastifyRequest,
   reply: FastifyReply,
 ): z.infer<S> | undefined {
-<<<<<<< HEAD
-  const result = schema.safeParse(req.body);
-  if (!result.success) {
-    reply.code(400).send(errorResponse('invalid request body'));
-=======
   const result = schema.safeParse(req.params);
   if (!result.success) {
     reply.code(400).send(errorResponse('invalid path parameter'));
->>>>>>> 0971e2e6
     return undefined;
   }
   return result.data;
