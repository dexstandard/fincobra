--- conflicted
+++ resolved
@@ -13,11 +13,7 @@
   const app = await buildServer(routesDir);
   const log = app.log;
 
-<<<<<<< HEAD
-  schedule('*/5 * * * *', () => fetchNews(log));
-=======
   schedule('*/10 * * * *', () => fetchNews(log));
->>>>>>> 97fd0f68
 
   const schedules: Record<string, string> = {
     openOrders: '*/3 * * * *',
