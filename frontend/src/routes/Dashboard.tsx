--- conflicted
+++ resolved
@@ -362,19 +362,11 @@
               label={
                 <span className="flex items-center">
                   {t('connect_binance_api')}
-<<<<<<< HEAD
                   <InfoTooltip contentClassName="p-0 bg-transparent w-80">
                     <img
                       src="/tips/binance-api-tip.png"
                       alt="Binance API tip"
                       className="block w-full"
-=======
-                  <InfoTooltip>
-                    <img
-                      src="/tips/binance-api-tip.png"
-                      alt="Binance API tip"
-                      className="w-full"
->>>>>>> 8549592c
                     />
                   </InfoTooltip>
                 </span>
