--- conflicted
+++ resolved
@@ -85,8 +85,6 @@
     }
   }, [hasOpenAIKey, models, workflow?.model, model]);
 
-<<<<<<< HEAD
-=======
   useEffect(() => {
     if (!workflow) {
       setName(tokenSymbols.map((t) => t.toUpperCase()).join(' / '));
@@ -106,7 +104,6 @@
     }
   }, [workflow, defaultDeveloperInstructions, instructions]);
 
->>>>>>> d8e39338
   function WarningSign({ children }: { children: ReactNode }) {
     return (
       <div className="mt-2 p-4 text-sm text-red-600 border border-red-600 rounded bg-red-100">
